--- conflicted
+++ resolved
@@ -1,37 +1,21 @@
 import { createData, DataItem, DataItemCreateOptions } from "arbundles";
 import { Signer } from "arbundles/src/signing";
-<<<<<<< HEAD
-
-import Bundlr from "./bundlr";
-
-=======
 import Bundlr from "./bundlr";
 import Crypto from "crypto"
->>>>>>> 25aa35f4
 export default class BundlrTransaction extends DataItem {
     private bundlr: Bundlr;
     private signer: Signer;
 
     constructor(data: string | Uint8Array, bundlr: Bundlr, opts?: DataItemCreateOptions) {
-<<<<<<< HEAD
-        super(createData(data, bundlr.currencyConfig.getSigner(), opts).getRaw())
-=======
         super(createData(data, bundlr.currencyConfig.getSigner(), {
             ...opts, anchor: opts?.anchor ?? Crypto.randomBytes(32).toString("base64").slice(0, 32)
         }).getRaw())
->>>>>>> 25aa35f4
         this.bundlr = bundlr;
         this.signer = bundlr.currencyConfig.getSigner();
     }
 
     public sign(): Promise<Buffer> {
         return super.sign(this.signer);
-<<<<<<< HEAD
-    }
-    async upload(): Promise<any> {
-        return this.bundlr.uploader.dataItemUploader(this);
-=======
->>>>>>> 25aa35f4
     }
 
     async upload(): Promise<any> {
