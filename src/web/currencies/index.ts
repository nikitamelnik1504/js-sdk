--- conflicted
+++ resolved
@@ -11,11 +11,7 @@
 export default function getCurrency(currency: string, wallet: any, providerUrl?: string, contractAddress?: string): BaseCurrency {
     switch (currency) {
         case "ethereum":
-<<<<<<< HEAD
-            return new EthereumConfig({ name: "ethereum", ticker: "ETH", providerUrl: providerUrl ?? "https://main-light.eth.linkpool.io/", wallet });
-=======
             return new EthereumConfig({ name: "ethereum", ticker: "ETH", providerUrl: providerUrl ?? "https://cloudflare-eth.com/", wallet })
->>>>>>> b835184e
         case "matic":
             return new EthereumConfig({ name: "matic", ticker: "MATIC", providerUrl: providerUrl ?? "https://polygon-rpc.com", wallet, minConfirm: 3 });
         case "arbitrum":
