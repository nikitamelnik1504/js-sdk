import { FileDataItem } from "arbundles/file";
import { Signer } from "arbundles/src/signing";
import Arweave from "arweave";
import base64url from "base64url";
import BigNumber from "bignumber.js";
import { Tx, CurrencyConfig } from "../common/types"
import axios from "axios";
import { WebCurrency } from "./types";
import utils from "../common/utils";

export default abstract class BaseWebCurrency implements WebCurrency {
    public base: [string, number];
    protected wallet: any
    protected _address: string
    protected providerUrl: any;
    protected providerInstance?: any
<<<<<<< HEAD
    public ticker: string;
    protected name: string;
=======
    protected ticker: string;
    public name: string;
>>>>>>> 2c53db00
    protected minConfirm = 5;
    public isSlow = false;

    constructor(config: CurrencyConfig) {
        Object.assign(this, config);
    }

    // common methods

    get address(): string {
        return this._address
    }

    public async ready(): Promise<void> {
        this._address = this.wallet ? this.ownerToAddress(await this.getPublicKey()) : undefined;
    }

    async getId(item: FileDataItem): Promise<string> {
        return base64url.encode(Buffer.from(await Arweave.crypto.hash(await item.rawSignature())));
    }
    async price(): Promise<number> {
        return getRedstonePrice(this.ticker);
    }
    abstract getTx(_txId: string): Promise<Tx>
    abstract ownerToAddress(_owner: any): string
    abstract sign(_data: Uint8Array): Promise<Uint8Array>
    abstract getSigner(): Signer
    abstract verify(_pub: any, _data: Uint8Array, _signature: Uint8Array): Promise<boolean>
    abstract getCurrentHeight(): Promise<BigNumber>
    abstract getFee(_amount: BigNumber.Value, _to?: string): Promise<BigNumber>
    abstract sendTx(_data: any): Promise<any>
    abstract createTx(_amount: BigNumber.Value, _to: string, _fee?: string): Promise<{ txId: string; tx: any; }>
    abstract getPublicKey(): Promise<string | Buffer>
}


export async function getRedstonePrice(currency: string): Promise<number> {
    const res = await axios.get<any>(`https://api.redstone.finance/prices?symbol=${currency}&provider=redstone&limit=1`)
    await utils.checkAndThrow(res, "Getting price data")
    return res.data[0].value;
}<|MERGE_RESOLUTION|>--- conflicted
+++ resolved
@@ -14,13 +14,9 @@
     protected _address: string
     protected providerUrl: any;
     protected providerInstance?: any
-<<<<<<< HEAD
     public ticker: string;
-    protected name: string;
-=======
-    protected ticker: string;
     public name: string;
->>>>>>> 2c53db00
+
     protected minConfirm = 5;
     public isSlow = false;
 
