import Api from "../common/api";
import Bundlr from "../common/bundlr";
import Fund from "../common/fund";
import Uploader from "../common/upload";
import Utils from "../common/utils";
import getCurrency from "./currencies";
// import WebFund from "./fund";
import { WebCurrency } from "./types";

export default class WebBundlr extends Bundlr {
    public currencyConfig: WebCurrency;

    constructor(url: string, currency: string, provider?: any, config?: { timeout?: number, providerUrl?: string, contractAddress?: string; }) {
        super();
        const parsed = new URL(url);
        this.api = new Api({ protocol: parsed.protocol.slice(0, -1), port: parsed.port, host: parsed.hostname, timeout: config?.timeout ?? 100000 });
        this.currencyConfig = getCurrency(currency.toLowerCase(), provider, config?.providerUrl, config?.contractAddress);
        this.currency = this.currencyConfig.name;
        this.utils = new Utils(this.api, this.currency, this.currencyConfig);
        this.uploader = new Uploader(this.api, this.utils, this.currency, this.currencyConfig);
        this.funder = new Fund(this.utils);
<<<<<<< HEAD
        this.address = "Please run `await bundlr.ready()`";
    }

=======
        this._readyPromise = this.currencyConfig.ready ? this.currencyConfig.ready() : new Promise((r => r()));
    }

    // async initialisation 
    public async ready(): Promise<void> {
        await this._readyPromise;
        // await this.currencyConfig.ready();
        this.address = this.currencyConfig.address;
    }
>>>>>>> 13702399
}<|MERGE_RESOLUTION|>--- conflicted
+++ resolved
@@ -19,19 +19,6 @@
         this.utils = new Utils(this.api, this.currency, this.currencyConfig);
         this.uploader = new Uploader(this.api, this.utils, this.currency, this.currencyConfig);
         this.funder = new Fund(this.utils);
-<<<<<<< HEAD
         this.address = "Please run `await bundlr.ready()`";
     }
-
-=======
-        this._readyPromise = this.currencyConfig.ready ? this.currencyConfig.ready() : new Promise((r => r()));
-    }
-
-    // async initialisation 
-    public async ready(): Promise<void> {
-        await this._readyPromise;
-        // await this.currencyConfig.ready();
-        this.address = this.currencyConfig.address;
-    }
->>>>>>> 13702399
 }