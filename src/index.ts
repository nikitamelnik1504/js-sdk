<<<<<<< HEAD
export { default } from "./node/bundlr"
export { default as WebBundlr } from "./web/bundlr"
=======
export { default } from "./node"
export { default as WebBundlr } from "./web"
>>>>>>> 21cce7df
<|MERGE_RESOLUTION|>--- conflicted
+++ resolved
@@ -1,7 +1,2 @@
-<<<<<<< HEAD
-export { default } from "./node/bundlr"
-export { default as WebBundlr } from "./web/bundlr"
-=======
 export { default } from "./node"
-export { default as WebBundlr } from "./web"
->>>>>>> 21cce7df
+export { default as WebBundlr } from "./web"