--- conflicted
+++ resolved
@@ -62,11 +62,7 @@
     // console.log(csig.equals(osig))
     // TODO: remove check once paranoia is gone
     const isValid2 = await c.verify(cpk, dh2, csig)
-<<<<<<< HEAD
-    const isValid3 = c.ownerToAddress(base64url.toBuffer(data.publicKey)) === c.address
-=======
     const isValid3 = c.ownerToAddress(c.name == "arweave" ? base64url.decode(data.publicKey) : base64url.toBuffer(data.publicKey)) === c.address
->>>>>>> 2c53db00
     // console.log({ opk, osig })
     // console.log(isValid2)
     // console.log(isValid)
