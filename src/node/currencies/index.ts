--- conflicted
+++ resolved
@@ -16,13 +16,9 @@
         case "arweave":
             return new ArweaveConfig({ name: "arweave", ticker: "AR", minConfirm: 10, providerUrl: providerUrl ?? "https://arweave.net", wallet, isSlow: true, opts });
         case "ethereum":
-            return new EthereumConfig({ name: "ethereum", ticker: "ETH", providerUrl: providerUrl ?? "https://cloudflare-eth.com/", wallet, opts })
+            return new EthereumConfig({ name: "ethereum", ticker: "ETH", providerUrl: providerUrl ?? "https://cloudflare-eth.com/", wallet, opts });
         case "matic":
-<<<<<<< HEAD
-            return new EthereumConfig({ name: "matic", ticker: "MATIC", providerUrl: providerUrl ?? "https://polygon-rpc.com/", wallet, opts });
-=======
-            return new EthereumConfig({ name: "matic", ticker: "MATIC", minConfirm: 1, providerUrl: providerUrl ?? "https://polygon-rpc.com/", wallet, opts })
->>>>>>> 6a0011b2
+            return new EthereumConfig({ name: "matic", ticker: "MATIC", minConfirm: 1, providerUrl: providerUrl ?? "https://polygon-rpc.com/", wallet, opts });
         case "bnb":
             return new EthereumConfig({ name: "bnb", ticker: "BNB", providerUrl: providerUrl ?? "https://bsc-dataseed.binance.org/", wallet, opts });
         case "fantom":
@@ -66,7 +62,7 @@
             return new AptosConfig({ name: "aptos", ticker: "APTOS", providerUrl: providerUrl ?? "https://fullnode.devnet.aptoslabs.com", wallet, opts });
         }
         case "multiaptos": {
-            return new MultiSignatureAptos({ name: "aptos", ticker: "APTOS", providerUrl: providerUrl ?? "https://fullnode.devnet.aptoslabs.com", wallet, opts })
+            return new MultiSignatureAptos({ name: "aptos", ticker: "APTOS", providerUrl: providerUrl ?? "https://fullnode.devnet.aptoslabs.com", wallet, opts });
         }
         default:
             throw new Error(`Unknown/Unsupported currency ${currency}`);
