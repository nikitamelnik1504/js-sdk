--- conflicted
+++ resolved
@@ -40,7 +40,6 @@
         return this.uploader.uploadFile(path);
     };
 
-<<<<<<< HEAD
 
     /**
     * @param path - path to the folder to be uploaded
@@ -59,11 +58,6 @@
         logFunction?: (log: string) => Promise<void>;
     } = {}): Promise<UploadResponse> {
         return this.uploader.uploadFolder(path, { indexFile, batchSize, interactivePreflight, keepDeleted, logFunction });
-=======
-    async ready(): Promise<void> {
-        await this._readyPromise;
-        this.address = this.currencyConfig.address;
-    }
 
     static init(opts: {
         url: string,
@@ -75,7 +69,7 @@
     }): NodeBundlr {
         const { url, currency, privateKey, publicKey, signingFunction, collectSignatures } = opts;
         return new NodeBundlr(url, currency, signingFunction ? publicKey : privateKey, { currencyOpts: { signingFunction, collectSignatures } });
->>>>>>> 13702399
+
     }
 
 }
