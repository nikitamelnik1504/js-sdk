// eslint-disable-file @typescript-eslint/no-unused-vars
import Bundlr from "../src";
import { promises, readFileSync, writeFileSync } from 'fs';
import * as v8 from "v8-profiler-next";
import Crypto from "crypto";
import { checkPath } from "../src/node/upload";
import { genData } from "./genData";
import { checkManifestBundlr } from "./checkManifest";
import { AptosAccount, FaucetClient } from "aptos";
import BigNumber from "bignumber.js";

const profiling = false;
async function main() {
    const title = new Date().toUTCString();
    try {
        if (profiling) {
            v8.setGenerateType(1); // set profile type
            v8.startProfiling(title, true); // cpu
            v8.startSamplingHeapProfiling(); // heap
            setInterval(() => {
                for (const [key, value] of Object.entries(process.memoryUsage())) {
                    console.log(`Memory usage by ${key}, ${value / 1000000}MB `);
                }
            }, 2000);
            console.log("profiling configured");
        }

        const keys = JSON.parse(readFileSync("wallet.json").toString());

        const nodeUrl = "http://devnet.bundlr.network";
        const testFolder = "testFolder";

        const key = keys.devnet.aptos.key;

        const account = new AptosAccount(Buffer.from(key.slice(2), "hex"))
        console.log(account.address())

        const signingFunction = async (msg: Uint8Array) => {
            return account.signBuffer(msg).toUint8Array()
        }

        let bundlr = Bundlr.init({ url: nodeUrl, currency: "aptos", publicKey: account.pubKey().toString(), signingFunction })
        // let bundlr = Bundlr.init({ url: nodeUrl, currency: "aptos", privateKey: key })

        //new Bundlr(nodeUrl, "aptos", keys.devnet.aptos.key)
        await bundlr.ready()
        console.log(bundlr.address);
        account.pubKey



        let res;
        let tx;



        console.log(`balance: ${await bundlr.getLoadedBalance()}`);
        const bAddress = await bundlr.utils.getBundlerAddress(bundlr.currency);
        console.log(`bundlr address: ${bAddress}`);

<<<<<<< HEAD
        res = await bundlr.upload("Hello, world!");
        console.log(res);

        const transaction = await bundlr.createTransaction("aaa");
        await transaction.sign();
=======
        tx = await bundlr.fund(1);
        console.log(tx);
        console.log(`balance: ${await bundlr.getLoadedBalance()}`);

        const transaction = bundlr.createTransaction("Hello, world!", { tags: [{ name: "Content-type", value: "text/plain" }] });
        const signingInfo = await transaction.getSignatureData()
        const signed = await bundlr.currencyConfig.sign(signingInfo)
        transaction.setSignature(Buffer.from(signed))
>>>>>>> 13702399
        console.log(transaction.id);
        console.log(await transaction.isValid());

        res = await transaction.upload();
        console.log(`Upload: ${JSON.stringify(res.data)}`);

        const ctx = bundlr.createTransaction(Crypto.randomBytes(15_000_000).toString("base64"));
        await ctx.sign();
        console.log(ctx.isSigned());

        const uploader = bundlr.uploader.chunkedUploader;
        uploader.on("chunkUpload", (chunkInfo) => {
            console.log(chunkInfo);
        });
        res = uploader.setChunkSize(600_000).setBatchSize(1).uploadTransaction(ctx);

        await new Promise(r => uploader.on("chunkUpload", r));
        uploader.pause();
        const uploadInfo = uploader.getResumeData();
        const uploader2 = bundlr.uploader.chunkedUploader;

        uploader2.on("chunkError", (e) => {
            console.error(`Error uploading chunk number ${e.id} - ${e.res.statusText}`);
        });
        uploader2.on("chunkUpload", (chunkInfo) => {
            console.log(`Uploaded Chunk with ID ${chunkInfo.id}, offset of ${chunkInfo.offset}, size ${chunkInfo.size} Bytes, with a total of ${chunkInfo.totalUploaded}`);
        });

        res = await uploader2.setResumeData(uploadInfo).setChunkSize(600_000).uploadTransaction(ctx);
        console.log(res);

        await promises.rm(`${testFolder}-manifest.json`, { force: true });
        await promises.rm(`${testFolder}-manifest.csv`, { force: true });
        await promises.rm(`${testFolder}-id.txt`, { force: true });


        if (!await checkPath(`./${testFolder}`)) {
            await genData(`./${testFolder}`, 1_000, 100, 100_000);
        }

        const resu = await bundlr.uploadFolder(`./${testFolder}`, { batchSize: 10, keepDeleted: false, logFunction: async (log): Promise<void> => { console.log(log); } });
        console.log(resu);

        /* const checkResults = */ await checkManifestBundlr(`./${testFolder}`, nodeUrl);

        res = await bundlr.uploadFile(`./${testFolder}/0.json`);
        console.log(JSON.stringify(res));

        console.log(`balance: ${await bundlr.getLoadedBalance()}`);

        tx = await bundlr.fund(1, 1);
        console.log(tx);
        console.log(`balance: ${await bundlr.getLoadedBalance()}`);

        let resw = await bundlr.withdrawBalance(1);
        console.log(`withdrawal: ${JSON.stringify(resw)}`);
        console.log(`balance: ${await bundlr.getLoadedBalance()}`);


    } catch (e) {
        console.log(e);
    } finally {
        console.log("Done!");

        if (!profiling) return;

        const cpuprofile = v8.stopProfiling(title);
        cpuprofile.export((_err, res) => {
            writeFileSync(`./profiles/cpu/${title}.cpuprofile`, res ?? "");
        });
        cpuprofile.delete();
        const heapProfile = v8.stopSamplingHeapProfiling();
        heapProfile.export((_err, res) => {
            writeFileSync(`./profiles/heap/${title}.heapprofile`, res ?? "");
        });
    }
}

if (require.main === module) {
    const trap = (con, err) => {
        console.error(`Trapped error ${con}: ${JSON.stringify(err)}`);
    };
    // process.on("beforeExit", trap.bind(this, "beforeExit"))
    // process.on("exit", trap.bind(this, "exit"))
    process.on("uncaughtException", trap.bind(this, "uncaughtException"));
    process.on("unhandledRejection", trap.bind(this, "unhandledRejection"));
    main();
}<|MERGE_RESOLUTION|>--- conflicted
+++ resolved
@@ -58,13 +58,13 @@
         const bAddress = await bundlr.utils.getBundlerAddress(bundlr.currency);
         console.log(`bundlr address: ${bAddress}`);
 
-<<<<<<< HEAD
+
         res = await bundlr.upload("Hello, world!");
         console.log(res);
 
         const transaction = await bundlr.createTransaction("aaa");
         await transaction.sign();
-=======
+
         tx = await bundlr.fund(1);
         console.log(tx);
         console.log(`balance: ${await bundlr.getLoadedBalance()}`);
@@ -73,7 +73,7 @@
         const signingInfo = await transaction.getSignatureData()
         const signed = await bundlr.currencyConfig.sign(signingInfo)
         transaction.setSignature(Buffer.from(signed))
->>>>>>> 13702399
+
         console.log(transaction.id);
         console.log(await transaction.isValid());
 
