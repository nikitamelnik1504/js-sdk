--- conflicted
+++ resolved
@@ -54,13 +54,8 @@
         // console.log(JSON.stringify(rec.data));
         // console.log(JSON.stringify(rec.status));
 
-<<<<<<< HEAD
-        // const resu = await bundlr.uploader.uploadFolder("./testFolder", null, 50, false, console.log)
-        // console.log(resu);
-=======
         const resu = await bundlr.uploader.uploadFolder("./testFolder", null, 50, false, true, async (log): Promise<void> => { console.log(log) })
         console.log(resu);
->>>>>>> 1c031ef5
 
         console.log(`balance: ${await bundlr.getLoadedBalance()}`);
 
