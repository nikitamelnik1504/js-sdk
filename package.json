{
  "name": "@bundlr-network/client",
  "version": "0.5.7",
  "description": "JS client for Bundlr nodes",
  "repository": "https://github.com/Bundlr-Network/js-client.git",
  "author": "Bundlr Network",
  "license": "Apache-2.0",
  "main": "./build/index.js",
  "browser": "./build/web/index.js",
  "types": "./build/index.d.ts",
  "exports": {
    ".": "./build/index.js",
    "./web": "./build/web/index.js",
    "./node": "./build/node/index.js"
  },
  "files": [
    "build/**/*.js",
    "build/**/*.ts"
  ],
  "scripts": {
    "dev:build": "rm -rf build && tsc -p tsconfig.json && chmod +x ./build/node/cli.js && yarn run copy-types",
    "prod:build": "yarn run dev:build && webpack && rm ./build/web/bundle.js.LICENSE.txt",
    "lint:check": "eslint src/**",
    "lint:fix": "eslint src/** --fix",
    "copy-types": "cp src/common/types.d.ts build/common && cp src/node/types.d.ts build/node && cp src/web/types.d.ts build/node"
  },
  "bin": {
    "bundlr": "./build/node/cli.js"
  },
  "resolutions": {
    "**/streamr-client": "^6.0.0-alpha.19"
  },
  "dependencies": {
    "@solana/wallet-adapter-base": "^0.9.2",
    "@solana/wallet-adapter-phantom": "^0.9.2",
    "@solana/wallet-adapter-slope": "^0.5.2",
    "@solana/wallet-adapter-solflare": "^0.6.2",
    "@solana/wallet-adapter-tokenpocket": "^0.4.2",
    "@solana/web3.js": "^1.30.2",
    "arbundles": "^0.6.11",
    "arweave": "1.10.18",
    "base64url": "^3.0.1",
    "bignumber.js": "^9.0.1",
    "commander": "^8.2.0",
    "dotenv": "^10.0.0",
    "ethers": "^5.5.1",
    "inquirer": "^8.2.0",
    "keccak256": "^1.0.3",
<<<<<<< HEAD
    "mime-types": "^2.1.33",
    "near-api-js": "^0.44.2",
=======
    "mime-types": "^2.1.34",
>>>>>>> cf61b24a
    "redstone-api": "^0.4.6",
    "tslib": "^2.3.1",
    "typescript": "^4.5.4"
  },
  "devDependencies": {
    "@babel/cli": "^7.16.7",
    "@babel/core": "^7.16.7",
    "@babel/preset-env": "^7.16.7",
    "@babel/preset-typescript": "^7.16.7",
    "@types/base64url": "^2.0.0",
    "@types/jest": "^27.0.2",
    "@types/node": "^17.0.0",
    "@typescript-eslint/eslint-plugin": "^5.1.0",
    "@typescript-eslint/parser": "^5.1.0",
    "assert": "^2.0.0",
    "clean-webpack-plugin": "^4.0.0",
    "crypto-browserify": "^3.12.0",
    "eslint": "^8.0.1",
    "eslint-config-prettier": "^8.3.0",
    "eslint-plugin-jest": "^25.2.2",
    "jest": "^27.2.4",
    "jsdoc-babel": "^0.5.0",
    "jsdoc-to-markdown": "^7.1.0",
    "longjohn": "^0.2.12",
    "process": "^0.11.10",
    "stream-browserify": "^3.0.0",
    "ts-jest": "^27.0.7",
    "ts-loader": "^9.2.6",
    "ts-node": "^10.4.0",
    "v8-profiler-next": "^1.5.1",
    "webpack": "^5.65.0",
    "webpack-cli": "^4.9.1",
    "webpack-node-externals": "^3.0.0"
  }
}<|MERGE_RESOLUTION|>--- conflicted
+++ resolved
@@ -46,12 +46,8 @@
     "ethers": "^5.5.1",
     "inquirer": "^8.2.0",
     "keccak256": "^1.0.3",
-<<<<<<< HEAD
     "mime-types": "^2.1.33",
     "near-api-js": "^0.44.2",
-=======
-    "mime-types": "^2.1.34",
->>>>>>> cf61b24a
     "redstone-api": "^0.4.6",
     "tslib": "^2.3.1",
     "typescript": "^4.5.4"
