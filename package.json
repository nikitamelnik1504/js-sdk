{
  "name": "@bundlr-network/client",
<<<<<<< HEAD
  "version": "0.9.0-a4",
=======
  "version": "0.8.9",
>>>>>>> 6a0011b2
  "description": "JS client for Bundlr nodes",
  "repository": "https://github.com/Bundlr-Network/js-client.git",
  "author": "Bundlr Network",
  "license": "Apache-2.0",
  "main": "./build/index.js",
  "browser": "./build/web/index.js",
  "types": "./build/index.d.ts",
  "files": [
    "build/**/*.js",
    "build/**/*.js.map",
    "build/**/*.ts"
  ],
  "scripts": {
    "dev:build": "rm -rf build && tsc -p tsconfig.json && chmod +x ./build/node/cli.js && yarn run copy-types",
    "prod:build": "yarn run dev:build && webpack && rm ./build/web/bundle.js.LICENSE.txt",
    "lint:check": "eslint src/**",
    "lint:fix": "eslint src/** --fix",
    "copy-types": "cp src/common/types.d.ts build/common && cp src/node/types.d.ts build/node && cp src/web/types.d.ts build/web",
    "watch": "tsc --watch -p tsconfig.json & webpack --watch"
  },
  "bin": {
    "bundlr": "./build/node/cli.js"
  },
  "dependencies": {
    "@solana/wallet-adapter-base": "^0.9.2",
    "@solana/web3.js": "^1.36.0",
    "@supercharge/promise-pool": "^2.1.0",
    "algosdk": "^1.13.1",
    "aptos": "^1.3.14",
    "arbundles": "0.7.0-a1",
    "arweave": "^1.11.4",
    "async-retry": "^1.3.3",
    "axios": "^0.25.0",
    "base64url": "^3.0.1",
    "bignumber.js": "^9.0.1",
    "bs58": "^4.0.1",
    "commander": "^8.2.0",
    "csv": "^6.0.5",
    "ethers": "^5.5.1",
    "inquirer": "^8.2.0",
    "js-sha256": "^0.9.0",
    "mime-types": "^2.1.34",
    "near-api-js": "^0.44.2",
    "near-seed-phrase": "^0.2.0"
  },
  "devDependencies": {
    "@babel/core": "^7.16.7",
    "@babel/preset-env": "^7.16.7",
    "@manahippo/aptos-wallet-adapter": "^0.3.6",
    "@types/async-retry": "^1.4.3",
    "@types/base64url": "^2.0.0",
    "@types/jest": "^27.0.2",
    "@types/node": "^17.0.0",
    "@typescript-eslint/eslint-plugin": "^5.1.0",
    "@typescript-eslint/parser": "^5.1.0",
    "assert": "^2.0.0",
    "browserify-zlib": "^0.2.0",
    "buffer": "^6.0.3",
    "clean-webpack-plugin": "^4.0.0",
    "crypto-browserify": "^3.12.0",
    "eslint": "^8.0.1",
    "eslint-config-prettier": "^8.3.0",
    "eslint-plugin-jest": "^25.2.2",
    "inspectpack": "^4.7.1",
    "jest": "^27.2.4",
    "longjohn": "^0.2.12",
    "path-browserify": "^1.0.1",
    "process": "^0.11.10",
    "serve": "^13.0.2",
    "stream-browserify": "^3.0.0",
    "ts-jest": "^27.0.7",
    "ts-loader": "^9.2.6",
    "ts-node": "^10.4.0",
    "tslib": "^2.3.1",
    "typescript": "^4.5.4",
    "v8-profiler-next": "^1.8.0",
    "webpack": "^5.65.0",
    "webpack-bundle-analyzer": "^4.5.0",
    "webpack-cli": "^4.9.1",
    "webpack-node-externals": "^3.0.0"
  }
}<|MERGE_RESOLUTION|>--- conflicted
+++ resolved
@@ -1,10 +1,6 @@
 {
   "name": "@bundlr-network/client",
-<<<<<<< HEAD
-  "version": "0.9.0-a4",
-=======
   "version": "0.8.9",
->>>>>>> 6a0011b2
   "description": "JS client for Bundlr nodes",
   "repository": "https://github.com/Bundlr-Network/js-client.git",
   "author": "Bundlr Network",
